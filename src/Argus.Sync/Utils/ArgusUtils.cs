using CardanoSharp.Wallet.Enums;
using Chrysalis.Cardano.Models.Core;
using CardanoSharpAddress = CardanoSharp.Wallet.Models.Addresses.Address;
using Microsoft.Extensions.Configuration;
using NSec.Cryptography; 

namespace Argus.Sync.Utils;

public static class ArgusUtils
{
    public static string GetTypeNameWithoutGenerics(Type type)
    {
        string typeName = type.Name;
        int genericCharIndex = typeName.IndexOf('`');
        if (genericCharIndex != -1)
        {
            typeName = typeName[..genericCharIndex];
        }
        return typeName;
    }
    
    public static NetworkType GetNetworkType(IConfiguration configuration)
    {
        return configuration.GetValue<int>("CardanoNetworkMagic") switch
        {
            764824073 => NetworkType.Mainnet,
            1 => NetworkType.Preprod,
            2 => NetworkType.Preview,
            _ => throw new NotImplementedException()
        };
    }
    
    public static string? ToBech32(this byte[] address)
    {
        try
        {
            return new CardanoSharpAddress(address).ToString();
        }
        catch
        {
            return null;
        }
    }
<<<<<<< HEAD

    public static byte[] ToBlake2b(byte[] input)
    {
        Blake2b algorithm = HashAlgorithm.Blake2b_256;
        return algorithm.Hash(input);
=======
    
    public static byte[] GetPublicKeyHash(this Address address)
    {
        byte[] dst = new byte[28];
        Buffer.BlockCopy((Array) address.Value, 1, (Array) dst, 0, dst.Length);
        return dst;
>>>>>>> b084d7c2
    }
}<|MERGE_RESOLUTION|>--- conflicted
+++ resolved
@@ -41,19 +41,17 @@
             return null;
         }
     }
-<<<<<<< HEAD
 
     public static byte[] ToBlake2b(byte[] input)
     {
         Blake2b algorithm = HashAlgorithm.Blake2b_256;
         return algorithm.Hash(input);
-=======
+    }
     
     public static byte[] GetPublicKeyHash(this Address address)
     {
         byte[] dst = new byte[28];
         Buffer.BlockCopy((Array) address.Value, 1, (Array) dst, 0, dst.Length);
         return dst;
->>>>>>> b084d7c2
     }
 }