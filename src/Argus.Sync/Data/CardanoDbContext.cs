--- conflicted
+++ resolved
@@ -16,12 +16,9 @@
     public DbSet<ReducerState> ReducerStates => Set<ReducerState>();
     public DbSet<TestModel> TestModels => Set<TestModel>();
     public DbSet<TransactionOutput> TransactionOutputs => Set<TransactionOutput>();
-<<<<<<< HEAD
     public DbSet<SundaeSwapTokenPrice> SundaeSwapTokenPrices => Set<SundaeSwapTokenPrice>();
-=======
     public DbSet<JpegPriceBySubject> JpegPriceBySubjects => Set<JpegPriceBySubject>();
 
->>>>>>> 52afeed1
     public DbSet<BalanceByAddress> BalanceByAddress=> Set<BalanceByAddress>();
     public DbSet<TxBySlot> TxBySlot=> Set<TxBySlot>();
     public DbSet<BlockBySlot> BlockBySlot=> Set<BlockBySlot>();
@@ -54,7 +51,6 @@
             entity.Ignore(item => item.Amount);
         });
         
-<<<<<<< HEAD
         modelBuilder.Entity<SundaeSwapTokenPrice>(entity =>
         {
             entity.HasKey(item => new { item.TokenXSubject, item.TokenYSubject, item.TxHash, item.TxIndex, item.Slot });
@@ -63,7 +59,8 @@
             entity.HasIndex(item => item.TokenYSubject);
             entity.HasIndex(item => item.Slot);
             entity.HasIndex(item => item.TxHash);
-=======
+        });
+
         modelBuilder.Entity<JpegPriceBySubject>(entity =>
         {
             entity.HasKey(e => new { e.Slot, e.TxHash, e.TxIndex, e.Subject, e.Status });
@@ -71,7 +68,6 @@
             entity.HasIndex(e => e.Slot);
             entity.HasIndex(e => e.Subject);
             entity.HasIndex(e => e.Status);
->>>>>>> 52afeed1
         });
 
         modelBuilder.Entity<TestModel>().HasKey(x => x.Slot);
