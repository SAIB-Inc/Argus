--- conflicted
+++ resolved
@@ -18,15 +18,9 @@
                 
                 CborDefiniteList<TransactionInput> list => list.Value,
                 CborIndefiniteList<TransactionInput> list => list.Value,
-<<<<<<< HEAD
-                CborDefiniteListWithTag<TransactionInput> tagList => tagList.Value.Value,
-                CborIndefiniteListWithTag<TransactionInput> tagList => tagList.Value.Value,
-                _ => throw new NotImplementedException()
-=======
                 CborDefiniteListWithTag<TransactionInput> list => list.Value.Value,
                 CborIndefiniteListWithTag<TransactionInput> list => list.Value.Value,
                 _ => throw new NotImplementedException() 
->>>>>>> 52afeed1
             },
             BabbageTransactionBody x => x.Inputs switch
             {
@@ -106,9 +100,6 @@
             _ => throw new NotImplementedException()
         };
 
-<<<<<<< HEAD
-
-=======
     public static MultiAssetOutput? MultiAsset(this Value value)
         => value switch
         {
@@ -133,7 +124,6 @@
                 .First())
             .First();
     }
->>>>>>> 52afeed1
 
     public static byte[]? ScriptRef(this TransactionOutput transactionOutput)
         => transactionOutput switch
